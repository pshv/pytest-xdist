--- conflicted
+++ resolved
@@ -5,18 +5,6 @@
 
 setup(
     name="pytest-xdist",
-<<<<<<< HEAD
-    version='1.22.2.1',
-    description='py.test xdist plugin for distributed testing'
-                ' and loop-on-failing modes',
-    long_description=open('README.rst').read(),
-    license='MIT',
-    author='holger krekel and contributors',
-    author_email='pytest-dev@python.org,holger@merlinux.eu',
-    url='https://github.com/pytest-dev/pytest-xdist',
-    platforms=['linux', 'osx', 'win32'],
-    packages=find_packages(exclude=['testing', 'example']),
-=======
     use_scm_version={"write_to": "xdist/_version.py"},
     description="pytest xdist plugin for distributed testing"
     " and loop-on-failing modes",
@@ -27,18 +15,13 @@
     url="https://github.com/pytest-dev/pytest-xdist",
     platforms=["linux", "osx", "win32"],
     packages=find_packages(exclude=["testing", "example"]),
->>>>>>> 5ecbf254
     entry_points={
         "pytest11": ["xdist = xdist.plugin", "xdist.looponfail = xdist.looponfail"]
     },
     zip_safe=False,
     python_requires=">=2.7, !=3.0.*, !=3.1.*, !=3.2.*, !=3.3.*",
     install_requires=install_requires,
-<<<<<<< HEAD
-    setup_requires=['setuptools_scm==1.5.0'],
-=======
     setup_requires=["setuptools_scm"],
->>>>>>> 5ecbf254
     classifiers=[
         "Development Status :: 5 - Production/Stable",
         "Framework :: Pytest",
